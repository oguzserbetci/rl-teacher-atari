--- conflicted
+++ resolved
@@ -231,12 +231,8 @@
 
         print("Starting random rollouts to generate pretraining segments. No learning will take place...")
         pretrain_segments = segments_from_rand_rollout(
-<<<<<<< HEAD
-            args.seed, env_id, env, n_desired_segments=pretrain_labels * 5, workers=args.workers)
-=======
             env_id, make_with_torque_removed, n_desired_segments=pretrain_labels * 5,
             clip_length_in_seconds=CLIP_LENGTH, workers=args.workers)
->>>>>>> 305fbdaa
 
         # Pull in our pret  raining segments
         while len(comparison_collector) < int(pretrain_labels):  # Turn our segments into comparisons
