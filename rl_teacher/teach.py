import os
import os.path as osp
import random
from collections import deque
from time import time, sleep

import numpy as np
import tensorflow as tf
from keras import backend as K
from parallel_trpo.train import train_parallel
from ga3c.Server import Server as Ga3cServer
from ga3c.Config import Config as Ga3cConfig

from rl_teacher.comparison_collectors import SyntheticComparisonCollector, HumanComparisonCollector
from rl_teacher.envs import get_timesteps_per_episode
from rl_teacher.envs import make_with_torque_removed
from rl_teacher.label_schedules import LabelAnnealer, ConstantLabelSchedule
from rl_teacher.nn import FullyConnectedMLP
from rl_teacher.video import SegmentVideoRecorder
from rl_teacher.segment_sampling import sample_segment_from_path
from rl_teacher.segment_sampling import segments_from_rand_rollout
from rl_teacher.summaries import AgentLogger, make_summary_writer
from rl_teacher.utils import slugify

CLIP_LENGTH = 1.5

class TraditionalRLRewardPredictor(object):
    """Predictor that always returns the true reward provided by the environment."""

    def __init__(self, summary_writer):
        self.agent_logger = AgentLogger(summary_writer)

    def predict_reward(self, path):
        # self.agent_logger.log_episode(path)  <-- This causes problems for GA3C
        return path["original_rewards"]

class ComparisonRewardPredictor(object):
    """Predictor that trains a model to predict how much reward is contained in a trajectory segment"""

    def __init__(self, env, summary_writer, comparison_collector, agent_logger, label_schedule):
        self.summary_writer = summary_writer
        self.agent_logger = agent_logger
        self.comparison_collector = comparison_collector
        self.label_schedule = label_schedule

        # Set up some bookkeeping
        self.recent_segments = deque(maxlen=200)  # Keep a queue of recently seen segments to pull new comparisons from
        self._frames_per_segment = CLIP_LENGTH * env.fps
        self._steps_since_last_training = 0
        self._n_paths_per_predictor_training = 1e2  # How often should we train our predictor?

        # Build and initialize our predictor model
        config = tf.ConfigProto(
            device_count={'GPU': 0}
        )
        self.sess = tf.InteractiveSession(config=config)
        self.obs_shape = env.observation_space.shape
        self.discrete_action_space = not hasattr(env.action_space, "shape")
        self.act_shape = (env.action_space.n,) if self.discrete_action_space else env.action_space.shape
        self.graph = self._build_model()
        self.sess.run(tf.global_variables_initializer())

    def _predict_rewards(self, obs_segments, act_segments, network):
        """
        :param obs_segments: tensor with shape = (batch_size, segment_length) + obs_shape
        :param act_segments: tensor with shape = (batch_size, segment_length) + act_shape
        :param network: neural net with .run() that maps obs and act tensors into a (scalar) value tensor
        :return: tensor with shape = (batch_size, segment_length)
        """
        batchsize = tf.shape(obs_segments)[0]
        segment_length = tf.shape(obs_segments)[1]

        # Temporarily chop up segments into individual observations and actions
        obs = tf.reshape(obs_segments, (-1,) + self.obs_shape)
        acts = tf.reshape(act_segments, (-1,) + self.act_shape)

        # Run them through our neural network
        rewards = network.run(obs, acts)

        # Group the rewards back into their segments
        return tf.reshape(rewards, (batchsize, segment_length))

    def _build_model(self):
        """
        Our model takes in path segments with states and actions, and generates Q values.
        These Q values serve as predictions of the true reward.
        We can compare two segments and sum the Q values to get a prediction of a label
        of which segment is better. We then learn the weights for our model by comparing
        these labels with an authority (either a human or synthetic labeler).
        """
        # Set up observation placeholders
        self.segment_obs_placeholder = tf.placeholder(
            dtype=tf.float32, shape=(None, None) + self.obs_shape, name="obs_placeholder")
        self.segment_alt_obs_placeholder = tf.placeholder(
            dtype=tf.float32, shape=(None, None) + self.obs_shape, name="alt_obs_placeholder")

        # Set up action placeholders
        if self.discrete_action_space:
            self.segment_act_placeholder = tf.placeholder(
                dtype=tf.float32, shape=(None, None), name="act_placeholder")
            self.segment_alt_act_placeholder = tf.placeholder(
                dtype=tf.float32, shape=(None, None), name="alt_act_placeholder")
            # Discrete actions need to become one-hot vectors for the model
            segment_act = tf.one_hot(tf.cast(self.segment_act_placeholder, tf.int32), self.act_shape[0])
            segment_alt_act = tf.one_hot(tf.cast(self.segment_alt_act_placeholder, tf.int32), self.act_shape[0])
        else:
            self.segment_act_placeholder = tf.placeholder(
                dtype=tf.float32, shape=(None, None) + self.act_shape, name="act_placeholder")
            self.segment_alt_act_placeholder = tf.placeholder(
                dtype=tf.float32, shape=(None, None) + self.act_shape, name="alt_act_placeholder")
            # Assume the actions are how we want them
            segment_act = self.segment_act_placeholder
            segement_alt_act = self.segment_alt_act_placeholder

        # A vanilla multi-layer perceptron maps a (state, action) pair to a reward (Q-value)
        mlp = FullyConnectedMLP(self.obs_shape, self.act_shape)

        self.q_value = self._predict_rewards(self.segment_obs_placeholder, segment_act, mlp)
        alt_q_value = self._predict_rewards(self.segment_alt_obs_placeholder, segment_alt_act, mlp)

        # We use trajectory segments rather than individual (state, action) pairs because
        # video clips of segments are easier for humans to evaluate
        segment_reward_pred_left = tf.reduce_sum(self.q_value, axis=1)
        segment_reward_pred_right = tf.reduce_sum(alt_q_value, axis=1)
        reward_logits = tf.stack([segment_reward_pred_left, segment_reward_pred_right], axis=1)  # (batch_size, 2)

        self.labels = tf.placeholder(dtype=tf.int32, shape=(None,), name="comparison_labels")

        # delta = 1e-5
        # clipped_comparison_labels = tf.clip_by_value(self.comparison_labels, delta, 1.0-delta)

        data_loss = tf.nn.sparse_softmax_cross_entropy_with_logits(logits=reward_logits, labels=self.labels)

        self.loss_op = tf.reduce_mean(data_loss)

        global_step = tf.Variable(0, name='global_step', trainable=False)
        self.train_op = tf.train.AdamOptimizer().minimize(self.loss_op, global_step=global_step)

        return tf.get_default_graph()

    def predict_reward(self, path):
        """Predict the reward for each step in a given path"""
        with self.graph.as_default():
            q_value = self.sess.run(self.q_value, feed_dict={
                self.segment_obs_placeholder: np.asarray([path["obs"]]),
                self.segment_act_placeholder: np.asarray([path["actions"]]),
                K.learning_phase(): False
            })
        return q_value[0]

    def path_callback(self, path, iteration):
        path_length = len(path["obs"])
        self._steps_since_last_training += path_length

        self.agent_logger.log_episode(path)

        # We may be in a new part of the environment, so we take new segments to build comparisons from
        segment = sample_segment_from_path(path, int(self._frames_per_segment))
        if segment:
            self.recent_segments.append(segment)

        # If we need more comparisons, then we build them from our recent segments
        if len(self.comparison_collector) < int(self.label_schedule.n_desired_labels):
            self.comparison_collector.add_segment_pair(
                random.choice(self.recent_segments),
                random.choice(self.recent_segments))

        # Train our predictor every X steps
        if self._steps_since_last_training >= int(self._n_paths_per_predictor_training):
            self.train_predictor()
            self._steps_since_last_training -= self._steps_since_last_training

    def train_predictor(self):
        self.comparison_collector.label_unlabeled_comparisons()

        minibatch_size = min(64, len(self.comparison_collector.labeled_decisive_comparisons))
        labeled_comparisons = random.sample(self.comparison_collector.labeled_decisive_comparisons, minibatch_size)
        left_obs = np.asarray([comp['left']['obs'] for comp in labeled_comparisons])
        left_acts = np.asarray([comp['left']['actions'] for comp in labeled_comparisons])
        right_obs = np.asarray([comp['right']['obs'] for comp in labeled_comparisons])
        right_acts = np.asarray([comp['right']['actions'] for comp in labeled_comparisons])
        labels = np.asarray([comp['label'] for comp in labeled_comparisons])

        with self.graph.as_default():
            _, loss = self.sess.run([self.train_op, self.loss_op], feed_dict={
                self.segment_obs_placeholder: left_obs,
                self.segment_act_placeholder: left_acts,
                self.segment_alt_obs_placeholder: right_obs,
                self.segment_alt_act_placeholder: right_acts,
                self.labels: labels,
                K.learning_phase(): True
            })
            self._write_training_summaries(loss)

    def _write_training_summaries(self, loss):
        self.agent_logger.log_simple("predictor/loss", loss)

        # Calculate correlation between true and predicted reward by running validation on recent episodes
        recent_paths = self.agent_logger.last_n_paths
        if recent_paths and self.agent_logger.summary_step % 10 == 0:  # Run validation every 10 iters
            validation_obs = np.asarray([path["obs"] for path in recent_paths])
            validation_acts = np.asarray([path["actions"] for path in recent_paths])
            q_value = self.sess.run(self.q_value, feed_dict={
                self.segment_obs_placeholder: validation_obs,
                self.segment_act_placeholder: validation_acts,
                K.learning_phase(): False
            })
            ep_reward_pred = np.sum(q_value, axis=1)
            reward_true = np.asarray([path['original_rewards'] for path in recent_paths])
            ep_reward_true = np.sum(reward_true, axis=1)
            self.agent_logger.log_simple("predictor/correlations", np.corrcoef(ep_reward_true, ep_reward_pred)[0, 1])

        self.agent_logger.log_simple("labels/desired_labels", self.label_schedule.n_desired_labels)
        self.agent_logger.log_simple("labels/total_comparisons", len(self.comparison_collector))
        self.agent_logger.log_simple(
            "labels/labeled_comparisons", len(self.comparison_collector.labeled_decisive_comparisons))

def main():
    import argparse
    parser = argparse.ArgumentParser()
    parser.add_argument('-e', '--env_id', required=True)
    parser.add_argument('-p', '--predictor', required=True)
    parser.add_argument('-n', '--name', required=True)
    parser.add_argument('-s', '--seed', default=1, type=int)
    parser.add_argument('-w', '--workers', default=4, type=int)
    parser.add_argument('-l', '--n_labels', default=None, type=int)
    parser.add_argument('-L', '--pretrain_labels', default=None, type=int)
    parser.add_argument('-t', '--num_timesteps', default=2e7, type=int)
    parser.add_argument('-a', '--agent', default="ga3c", type=str)
    parser.add_argument('-i', '--pretrain_iters', default=10000, type=int)
    args = parser.parse_args()

    print("Setting things up...")

    env_id = args.env_id
    run_name = "%s/%s-%s" % (env_id, args.name, int(time()))
    summary_writer = make_summary_writer(run_name)

    env = make_with_torque_removed(env_id)

    num_timesteps = int(args.num_timesteps)
    experiment_name = slugify(args.name)

    if args.predictor == "rl":
        predictor = TraditionalRLRewardPredictor(summary_writer)
    else:
        agent_logger = AgentLogger(summary_writer)

        pretrain_labels = args.pretrain_labels if args.pretrain_labels else args.n_labels // 4

        if args.n_labels:
            label_schedule = LabelAnnealer(
                agent_logger,
                final_timesteps=num_timesteps,
                final_labels=args.n_labels,
                pretrain_labels=pretrain_labels)
        else:
            print("No label limit given. We will request one label every few seconds.")
            label_schedule = ConstantLabelSchedule(pretrain_labels=pretrain_labels)

        if args.predictor == "synth":
            comparison_collector = SyntheticComparisonCollector()

        elif args.predictor == "human":
            bucket = os.environ.get('RL_TEACHER_GCS_BUCKET')
            assert bucket and bucket.startswith("gs://"), "env variable RL_TEACHER_GCS_BUCKET must start with gs://"
            comparison_collector = HumanComparisonCollector(env_id, experiment_name=experiment_name)
        else:
            raise ValueError("Bad value for --predictor: %s" % args.predictor)

        predictor = ComparisonRewardPredictor(
            env,
            summary_writer,
            comparison_collector=comparison_collector,
            agent_logger=agent_logger,
            label_schedule=label_schedule,
        )

        print("Starting random rollouts to generate pretraining segments. No learning will take place...")
<<<<<<< HEAD
        pretrain_segments = segments_from_rand_rollout(
            env_id, make_with_torque_removed, n_desired_segments=pretrain_labels * 5,
            clip_length_in_seconds=CLIP_LENGTH, workers=args.workers)
=======
        pretrain_segments = segments_from_rand_rollout(args.seed, env_id, env, n_segments=pretrain_labels * 2)
>>>>>>> 40e35eb4

        # Pull in our pretraining segments
        for i in range(pretrain_labels):  # Turn our segments into comparisons
            comparison_collector.add_segment_pair(pretrain_segments[i], pretrain_segments[i + len(pretrain_labels)])

        # Sleep until the human has labeled most of the pretraining comparisons
        while len(comparison_collector.labeled_comparisons) < int(pretrain_labels * 0.75):
            comparison_collector.label_unlabeled_comparisons()
            if args.predictor == "synth":
                print("%s synthetic labels generated... " % (len(comparison_collector.labeled_comparisons)))
            elif args.predictor == "human":
                print("%s/%s comparisons labeled. Please add labels w/ the human-feedback-api. Sleeping... " % (
                    len(comparison_collector.labeled_comparisons), pretrain_labels))
                sleep(5)

        # Start the actual training
        for i in range(args.pretrain_iters):
            predictor.train_predictor()  # Train on pretraining labels
            if i % 100 == 0:
                print("%s/%s predictor pretraining iters... " % (i, args.pretrain_iters))

    # Wrap the predictor to capture videos every so often:
    wrapped_predictor = SegmentVideoRecorder(
        predictor, env, checkpoint_interval=25, save_dir=osp.join('/tmp/rl_teacher_vids', run_name))

    # We use a vanilla agent from openai/baselines that contains a single change that blinds it to the true reward
    # The single changed section is in `rl_teacher/agent/trpo/core.py`
    print("Starting joint training of predictor and agent")
    if args.agent == "ga3c":
        from multiprocessing import Queue
        wrapped_predictor.queue = Queue(100)

        Ga3cConfig.ATARI_GAME = env
        Ga3cConfig.AGENTS = args.workers
        Ga3cConfig.REWARD_MODIFIER = wrapped_predictor
        Ga3cServer().main()
    elif args.agent == "parallel_trpo":
        train_parallel(
            env_id=env_id,
            make_env=make_with_torque_removed,
            predictor=wrapped_predictor,
            summary_writer=summary_writer,
            workers=args.workers,
            runtime=(num_timesteps / 1000),
            max_timesteps_per_episode=get_timesteps_per_episode(env),
            timesteps_per_batch=8000,
            max_kl=0.001,
            seed=args.seed,
        )
    else:
        raise ValueError("%s is not a valid choice for args.agent" % args.agent)

if __name__ == '__main__':
    main()<|MERGE_RESOLUTION|>--- conflicted
+++ resolved
@@ -277,13 +277,9 @@
         )
 
         print("Starting random rollouts to generate pretraining segments. No learning will take place...")
-<<<<<<< HEAD
         pretrain_segments = segments_from_rand_rollout(
-            env_id, make_with_torque_removed, n_desired_segments=pretrain_labels * 5,
+            env_id, make_with_torque_removed, n_desired_segments=pretrain_labels * 2,
             clip_length_in_seconds=CLIP_LENGTH, workers=args.workers)
-=======
-        pretrain_segments = segments_from_rand_rollout(args.seed, env_id, env, n_segments=pretrain_labels * 2)
->>>>>>> 40e35eb4
 
         # Pull in our pretraining segments
         for i in range(pretrain_labels):  # Turn our segments into comparisons
