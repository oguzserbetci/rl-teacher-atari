--- conflicted
+++ resolved
@@ -85,7 +85,6 @@
     timesteps_per_batch = 8000
     try:
         with tf.Graph().as_default():
-<<<<<<< HEAD
             rollouts = ParallelRollout(env_id, make_with_torque_removed, collector, workers, max_timesteps_per_episode, seed)
             iteration = 0
             while True:
@@ -93,18 +92,6 @@
                 # run a bunch of async processes that collect rollouts
                 # Eventually this will cause an exception
                 rollouts.rollout(timesteps_per_batch, iteration)
-
-=======
-            train_parallel(
-                env_id=env_id,
-                make_env=make_with_torque_removed,
-                predictor=collector,
-                runtime=1e12,  # Arbitrarily large number
-                max_timesteps_per_episode=get_timesteps_per_episode(env),
-                timesteps_per_batch=8000,
-                max_kl=0.0,  # Don't do any updates
-            )
->>>>>>> 96290445
     except SuccessfullyCollectedSegments:
         print("Successfully collected %s segments" % len(collector.segments))
         return collector.segments