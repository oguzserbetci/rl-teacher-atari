--- conflicted
+++ resolved
@@ -3,20 +3,12 @@
 import numpy as np
 
 from rl_teacher.envs import get_timesteps_per_episode
-<<<<<<< HEAD
-=======
 
 def _slice_path(path, segment_length, start_pos=0):
     return {
         k: np.asarray(v[start_pos:(start_pos + segment_length)])
         for k, v in path.items()
         if k in ['obs', "actions", 'original_rewards', 'human_obs']}
-
-def create_segment_q_states(segment):
-    obs_Ds = segment["obs"]
-    act_Ds = segment["actions"]
-    return np.concatenate([obs_Ds, act_Ds], axis=1)
->>>>>>> c5617f3a
 
 def sample_segment_from_path(path, segment_length):
     """Returns a segment sampled from a random place in a path. Returns None if the path is too short"""
@@ -27,18 +19,8 @@
     start_pos = np.random.randint(0, path_length - segment_length + 1)
 
     # Build segment
-<<<<<<< HEAD
-    segment = {
-        k: np.asarray(v[start_pos:(start_pos + segment_length)])
-        for k, v in path.items()
-        if k in ["obs", "actions", "original_rewards", "human_obs"]}
-
-=======
     segment = _slice_path(path, segment_length, start_pos)
 
-    # Add q_states
-    segment["q_states"] = create_segment_q_states(segment)
->>>>>>> c5617f3a
     return segment
 
 def random_action(env, ob):
@@ -68,17 +50,12 @@
         "human_obs": np.array(human_obs)}
     return path
 
-<<<<<<< HEAD
 def basic_segments_from_rand_rollout(
     env_id, make_env, n_desired_segments, clip_length_in_seconds,
     # These are only for use with multiprocessing
     _verbose=True, _multiplier=1
 ):
     """ Generate a list of path segments by doing random rollouts. No multiprocessing. """
-=======
-def segments_from_rand_rollout(env_id, make_env, n_desired_segments, clip_length_in_seconds):
-    """ Generate a list of path segments by doing random rollouts. """
->>>>>>> c5617f3a
     segments = []
     env = make_env(env_id)
     segment_length = int(clip_length_in_seconds * env.fps)
@@ -92,7 +69,6 @@
             if segment:
                 segments.append(segment)
 
-<<<<<<< HEAD
             if _verbose and len(segments) % 10 == 0 and len(segments) > 0:
                 print("Collected %s/%s segments" % (len(segments) * _multiplier, n_desired_segments * _multiplier))
 
@@ -111,11 +87,4 @@
     jobs = [(env_id, make_env, segments_per_worker, clip_length_in_seconds, i == 0, workers) for i in range(workers)]
     results = pool.starmap(basic_segments_from_rand_rollout, jobs)
     pool.close()
-    return [segment for sublist in results for segment in sublist]
-=======
-            if len(segments) % 10 == 0 and len(segments) > 0:
-                print("Collected %s/%s segments" % (len(segments), n_desired_segments))
-
-    print("Successfully collected %s segments" % (len(segments)))
-    return segments
->>>>>>> c5617f3a
+    return [segment for sublist in results for segment in sublist]